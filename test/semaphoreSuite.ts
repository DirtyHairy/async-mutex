import * as assert from 'assert';

import { InstalledClock, install } from '@sinonjs/fake-timers';

import { E_CANCELED } from '../src/errors';
import SemaphoreInterface from '../src/SemaphoreInterface';
import { withTimer } from './util';

export const semaphoreSuite = (factory: (maxConcurrency: number, err?: Error) => SemaphoreInterface): void => {
    let semaphore: SemaphoreInterface;
    let clock: InstalledClock;

    setup(() => {
        clock = install();
        semaphore = factory(2);
    });

    teardown(() => clock.uninstall());

    test('acquire does not block while the semaphore has not reached zero', async () => {
        const values: Array<number> = [];

        semaphore.acquire().then(([value]) => {
            values.push(value);
        });
        semaphore.acquire().then(([value]) => {
            values.push(value);
        });

        await clock.tickAsync(0);

        assert.deepStrictEqual(values.sort(), [1, 2]);
    });

    test('acquire with weight does block while the semaphore has reached zero until it is released again', async () => {
        const values: Array<number> = [];

        semaphore.acquire(2).then(([value, release]) => {
            values.push(value);
            setTimeout(release, 100);
        });
        semaphore.acquire(1).then(([value]) => values.push(value));

        await clock.tickAsync(0);

        assert.deepStrictEqual(values.sort(), [2]);

        await clock.runAllAsync();

        assert.deepStrictEqual(values.sort(), [2, 2]);
    });

<<<<<<< HEAD
    test('acquire unblocks high-priority tasks first', async () => {
        const values: Array<number> = [];

        // priority=0; runs first because nothing else is waiting
        semaphore.acquire(2, 0).then(([, release]) => {
            values.push(0);
            setTimeout(release, 100);
        });

        // priority=-1; queues first
        semaphore.acquire(2, -1).then(([, release]) => {
            values.push(-1);
            setTimeout(release, 100);
        });

        // priority=+1; jumps ahead of priority=-1
        semaphore.acquire(2, +1).then(([, release]) => {
            values.push(+1);
            setTimeout(release, 100);
        });

        await clock.runAllAsync();
        assert.deepStrictEqual(values, [0, +1, -1]);
    });

    test('acquire allows light high-priority tasks to skip the line', async () => {
        let executed = false;
        semaphore.acquire(3, 0);
        semaphore.acquire(1, 1).then(([, release]) => {
            executed = true;
            setTimeout(release, 100);
        });
        await clock.runAllAsync();
        assert.strictEqual(executed, true);
    });

    test('acquire prioritizes high-priority tasks even if they are heavier', async () => {
        const values: Array<number> = [];

        // two items with weight 1; runs first because nothing else is waiting
        semaphore.acquire(1, 0).then(([, release]) => {
            values.push(0);
            setTimeout(release, 100);
        });
        semaphore.acquire(1, 0).then(([, release]) => {
            values.push(0);
            setTimeout(release, 100);
        });

        // low-priority item with weight 1
        semaphore.acquire(1, -1).then(([, release]) => {
            values.push(-1);
            setTimeout(release, 100);
        });

        // high-priority item with weight 2; should run before the others
        semaphore.acquire(2, +1).then(([, release]) => {
            values.push(+1);
            setTimeout(release, 100);
        });

        await clock.runAllAsync();
        assert.deepStrictEqual(values, [0, 0, +1, -1]);
=======
    test('acquire allows light items to run eventually', async () => {
        let done = false;
        async function lightLoop() {
            while (!done) {
                const [,release] = await semaphore.acquire(1);
                await new Promise((resolve) => { setTimeout(resolve, 10); });
                release();
            }
        }
        lightLoop();
        await clock.tickAsync(5);
        lightLoop();
        semaphore.acquire(2).then(() => { done = true; });
        await clock.tickAsync(10);
        await clock.tickAsync(10);
        assert.strictEqual(done, true);
>>>>>>> 6a55acb6
    });

    test('acquire blocks when the semaphore has reached zero until it is released again', async () => {
        const values: Array<number> = [];

        semaphore.acquire().then(([value]) => values.push(value));
        semaphore.acquire().then(([value, release]) => {
            values.push(value);
            setTimeout(release, 100);
        });
        semaphore.acquire().then(([value]) => values.push(value));

        await clock.tickAsync(0);

        assert.deepStrictEqual(values.sort(), [1, 2]);

        await clock.runAllAsync();

        assert.deepStrictEqual(values.sort(), [1, 1, 2]);
    });

    test('the semaphore increments again after a release', async () => {
        semaphore.acquire().then(([, release]) => setTimeout(release, 100));
        semaphore.acquire().then(([, release]) => setTimeout(release, 200));

        await clock.tickAsync(250);

        const [value] = await semaphore.acquire();

        assert.strictEqual(value, 2);
    });

    test('a semaphore can be initialized to negative values', async () => {
        semaphore = factory(-2);

        let value: number | undefined = undefined;
        semaphore.acquire().then(([x]) => {
            value = x;
        });

        await clock.tickAsync(0);
        assert.strictEqual(value, undefined);

        semaphore.release(2);
        await clock.tickAsync(0);
        assert.strictEqual(value, undefined);

        semaphore.release(2);
        await clock.tickAsync(0);
        assert.strictEqual(value, 2);
    });

    test('the releaser is idempotent', async () => {
        const values: Array<number> = [];

        semaphore.acquire().then(([value, release]) => {
            values.push(value);
            setTimeout(() => {
                release();
                release();
            }, 50);
        });

        semaphore.acquire().then(([value, release]) => {
            values.push(value);
            setTimeout(release, 100);
        });

        await clock.tickAsync(10);

        semaphore.acquire().then(([value]) => values.push(value));
        semaphore.acquire().then(([value]) => values.push(value));

        await clock.tickAsync(10);

        assert.deepStrictEqual(values.sort(), [1, 2]);

        await clock.tickAsync(40);

        assert.deepStrictEqual(values.sort(), [1, 1, 2]);

        await clock.tickAsync(50);

        assert.deepStrictEqual(values.sort(), [1, 1, 1, 2]);
    });

    test('the releaser increments by the correct weight', async () => {
        await semaphore.acquire(2);
        assert.strictEqual(semaphore.getValue(), 0);

        semaphore.release(2);
        assert.strictEqual(semaphore.getValue(), 2);

        await semaphore.acquire();
        assert.strictEqual(semaphore.getValue(), 1);

        semaphore.release();
        assert.strictEqual(semaphore.getValue(), 2);
    });

    test('runExclusive passes semaphore value', async () => {
        let value = -1;

        semaphore.runExclusive((v) => (value = v));

        await clock.tickAsync(0);

        assert.strictEqual(value, 2);
    });

    test('runExclusive passes result (immediate)', async () => {
        assert.strictEqual(await semaphore.runExclusive(() => 10), 10);
    });

    test('runExclusive passes result (promise)', async () => {
        assert.strictEqual(await semaphore.runExclusive(() => Promise.resolve(10)), 10);
    });

    test('runExclusive passes rejection', async () => {
        await assert.rejects(
            semaphore.runExclusive(() => Promise.reject(new Error('foo'))),
            new Error('foo')
        );
    });

    test('runExclusive passes exception', async () => {
        await assert.rejects(
            semaphore.runExclusive(() => {
                throw new Error('foo');
            }),
            new Error('foo')
        );
    });

    test('runExclusive is exclusive', () =>
        withTimer(clock, async () => {
            let flag = false;

            semaphore.acquire();

            semaphore.runExclusive(
                () =>
                    new Promise((resolve) =>
                        setTimeout(() => {
                            flag = true;
                            resolve(undefined);
                        }, 50)
                    )
            );

            assert(!flag);

            await semaphore.runExclusive(() => undefined);

            assert(flag);
        }));

    test('exceptions during runExclusive do not leave semaphore locked', async () => {
        let flag = false;

        semaphore.acquire();

        semaphore
            .runExclusive<number>(() => {
                flag = true;
                throw new Error();
            })
            .then(undefined, () => undefined);

        assert(!flag);

        await semaphore.runExclusive(() => undefined);

        assert(flag);
    });

    test('runExclusive passes the correct weight', async () => {
        semaphore.runExclusive(() => undefined, 2);
        assert.strictEqual(semaphore.getValue(), 0);

        await clock.runAllAsync();
        assert.strictEqual(semaphore.getValue(), 2);
    });

    test('runExclusive executes high-priority tasks first', async () => {
        const values: number[] = [];
        semaphore.runExclusive(() => { values.push(0) }, 2);
        semaphore.runExclusive(() => { values.push(-1) }, 2, -1);
        semaphore.runExclusive(() => { values.push(+1) }, 2, +1);
        await clock.runAllAsync();
        assert.deepStrictEqual(values, [0, +1, -1]);
    });

    test('new semaphore is unlocked', () => {
        assert(!semaphore.isLocked());
    });

    test('isLocked reflects the semaphore state', async () => {
        const lock1 = semaphore.acquire(),
            lock2 = semaphore.acquire();

        semaphore.acquire();

        assert(semaphore.isLocked());

        const [, releaser1] = await lock1;

        assert(semaphore.isLocked());

        releaser1();

        assert(semaphore.isLocked());

        const [, releaser2] = await lock2;

        assert(semaphore.isLocked());

        releaser2();

        assert(!semaphore.isLocked());
    });

    test("getValue returns the Semaphore's value", () => {
        assert.strictEqual(semaphore.getValue(), 2);
        semaphore.acquire();

        assert.strictEqual(semaphore.getValue(), 1);
    });

    test('setValue sets the semaphore value and runs all applicable waiters', async () => {
        semaphore = factory(0);

        let flag1 = false;
        let flag2 = false;
        let flag3 = false;

        semaphore.acquire(1).then(() => (flag1 = true));
        semaphore.acquire(2).then(() => (flag2 = true));
        semaphore.acquire(4).then(() => (flag3 = true));

        semaphore.setValue(3);

        await clock.runAllAsync();

        assert.strictEqual(flag1, true);
        assert.strictEqual(flag2, true);
        assert.strictEqual(flag3, false);
    });

    test('setValue works fine with isolated weights', async () => {
        let flag = false;
        semaphore.acquire(4).then(() => (flag = true));
        semaphore.acquire(8);

        semaphore.setValue(4);
        await clock.tickAsync(1);

        assert.strictEqual(flag, true);
    });

    test('the release method releases a locked semaphore', async () => {
        semaphore = factory(1);

        await semaphore.acquire();
        assert(semaphore.isLocked());

        semaphore.release();

        assert(!semaphore.isLocked());
    });

    test('calling release on a unlocked semaphore does not throw', () => {
        semaphore = factory(1);

        semaphore.release();
    });

    test('cancel rejects all pending locks with E_CANCELED', async () => {
        await semaphore.acquire();
        await semaphore.acquire();

        const ticket = semaphore.acquire();
        const result = semaphore.runExclusive(() => undefined);

        semaphore.cancel();

        await assert.rejects(ticket, E_CANCELED);
        await assert.rejects(result, E_CANCELED);
    });

    test('cancel rejects with a custom error if provided', async () => {
        const err = new Error();
        const semaphore = factory(2, err);

        await semaphore.acquire();
        await semaphore.acquire();

        const ticket = semaphore.acquire();

        semaphore.cancel();

        await assert.rejects(ticket, err);
    });

    test('a canceled waiter will not lock the semaphore again', async () => {
        const [, release] = await semaphore.acquire(2);

        semaphore.acquire().then(undefined, () => undefined);
        semaphore.cancel();

        assert(semaphore.isLocked());

        release();

        assert(!semaphore.isLocked());
    });

    test('cancel works fine with isolated weights', () => {
        const ticket = semaphore.acquire(3);

        semaphore.cancel();

        assert.rejects(ticket);
    });

    test('waitForUnlock does not block while the semaphore has not reached zero', async () => {
        let taskCalls = 0;

        const awaitUnlockWrapper = async () => {
            await semaphore.waitForUnlock();
            taskCalls++;
        };

        awaitUnlockWrapper();
        awaitUnlockWrapper();
        await clock.tickAsync(1);

        assert.strictEqual(taskCalls, 2);
    });

    test('waitForUnlock blocks when the semaphore has reached zero', async () => {
        let taskCalls = 0;

        const awaitUnlockWrapper = async () => {
            await semaphore.waitForUnlock();
            taskCalls++;
        };

        semaphore.acquire();
        semaphore.acquire();

        awaitUnlockWrapper();
        awaitUnlockWrapper();
        await clock.tickAsync(0);

        assert.strictEqual(taskCalls, 0);
    });

    test('waitForUnlock unblocks after a release', async () => {
        let taskCalls = 0;

        const awaitUnlockWrapper = async () => {
            await semaphore.waitForUnlock();
            taskCalls++;
        };

        const lock = semaphore.acquire();
        semaphore.acquire();

        awaitUnlockWrapper();
        awaitUnlockWrapper();
        await clock.tickAsync(0);

        assert.strictEqual(taskCalls, 0);

        const [, releaser] = await lock;
        releaser();
        await clock.tickAsync(0);

        assert.strictEqual(taskCalls, 2);
    });

    test('waitForUnlock only unblocks if the configured weight can be acquired', async () => {
        await semaphore.acquire(2);

        let flag1 = false;
        let flag2 = false;

        semaphore.waitForUnlock(1).then(() => (flag1 = true));
        semaphore.waitForUnlock(2).then(() => (flag2 = true));

        semaphore.release(1);
        await clock.tickAsync(0);

        assert.deepStrictEqual([flag1, flag2], [true, false]);

        semaphore.release(1);
        await clock.tickAsync(0);

        assert.deepStrictEqual([flag1, flag2], [true, true]);
    });

    test('waitForUnlock unblocks only high-priority waiters immediately', async () => {
        const calledBack: number[] = [];
        semaphore.acquire(3, 1);  // A big heavy waiting task
        semaphore.waitForUnlock(1, 0).then(() => { calledBack.push(0); });  // Low priority
        semaphore.waitForUnlock(1, 2).then(() => { calledBack.push(2); });  // High priority
        semaphore.waitForUnlock(1, 1).then(() => { calledBack.push(1); });  // Queued behind the heavy task
        await clock.runAllAsync();
        assert.deepStrictEqual(calledBack, [2]);
    });

    test('waitForUnlock unblocks waiters of descending priority as the queue drains', async () => {
        let calledBack = false;
        let release: SemaphoreInterface.Releaser;

        semaphore.acquire(2, 2).then(([, r]) => { release = r; });
        semaphore.acquire(2, 0).then(([, r]) => { setTimeout(r, 100); });

        semaphore.waitForUnlock(2, 1).then(() => { calledBack = true; });

        await clock.tickAsync(0);
        assert.strictEqual(calledBack, false);
        release!();
        await clock.tickAsync(0);
        assert.strictEqual(calledBack, true);
        await clock.runAllAsync();
    });

    test('waitForUnlock resolves immediately when the queue is empty', async () => {
        let calledBack = false;
        semaphore.waitForUnlock(1).then(() => { calledBack = true; });
        await clock.tickAsync(0);
        assert.strictEqual(calledBack, true);
    });

    test('waitForUnlock only unblocks when the semaphore can actually be acquired again', async () => {
        semaphore.acquire(2);
        semaphore.acquire(2);

        let flag = false;
        semaphore.waitForUnlock().then(() => (flag = true));

        semaphore.release(2);
        await clock.tickAsync(0);

        assert.strictEqual(flag, false);

        semaphore.release(2);
        await clock.tickAsync(0);

        assert.strictEqual(flag, true);
    });

    test('trying to acquire with a negative weight throws', () => {
        assert.throws(() => semaphore.acquire(-1));
    });

    test('trying to release with a negative weight throws', () => {
        assert.throws(() => semaphore.release(-1));
    });

    test('trying to waitForUnlock with a negative weight throws', () => {
        assert.throws(() => semaphore.waitForUnlock(-1));
    });
};<|MERGE_RESOLUTION|>--- conflicted
+++ resolved
@@ -50,7 +50,6 @@
         assert.deepStrictEqual(values.sort(), [2, 2]);
     });
 
-<<<<<<< HEAD
     test('acquire unblocks high-priority tasks first', async () => {
         const values: Array<number> = [];
 
@@ -114,7 +113,8 @@
 
         await clock.runAllAsync();
         assert.deepStrictEqual(values, [0, 0, +1, -1]);
-=======
+    });
+
     test('acquire allows light items to run eventually', async () => {
         let done = false;
         async function lightLoop() {
@@ -131,7 +131,6 @@
         await clock.tickAsync(10);
         await clock.tickAsync(10);
         assert.strictEqual(done, true);
->>>>>>> 6a55acb6
     });
 
     test('acquire blocks when the semaphore has reached zero until it is released again', async () => {
